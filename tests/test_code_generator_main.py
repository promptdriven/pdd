import asyncio
import json
import os
import pathlib
import shlex
import subprocess
import sys
import types
import pytest
from unittest.mock import MagicMock, patch, mock_open, AsyncMock

import click
import requests
from rich.panel import Panel
from rich.text import Text # ADDED THIS IMPORT

# Import the function to be tested using an absolute path
from pdd.code_generator_main import code_generator_main, CLOUD_GENERATE_URL, CLOUD_REQUEST_TIMEOUT
from pdd.get_jwt_token import AuthError, NetworkError, TokenError, UserCancelledError, RateLimitError
from pdd import DEFAULT_TIME # Ensure DEFAULT_TIME is available if mock_ctx doesn't always set 'time'

# Constants for mocking
DEFAULT_MOCK_GENERATED_CODE = "def hello():\n  print('Hello, world!')"
DEFAULT_MOCK_COST = 0.001
DEFAULT_MOCK_MODEL_NAME = "mock_model_v1"
DEFAULT_MOCK_LANGUAGE = "python"

# Test Plan
#
# I. Setup and Mocking (Fixtures)
#    1.  `mock_ctx`: Pytest fixture for `click.Context`.
#    2.  `temp_dir_setup`: Pytest fixture to create temporary directories for prompts, output. Manages cleanup.
#    3.  `git_repo_setup`: Pytest fixture to initialize a temporary git repository, commit files, and provide paths.
#    4.  `mock_env_vars`: Pytest fixture using `monkeypatch` to set/unset environment variables.
#    5.  `mock_construct_paths_fixture`: Autouse fixture to mock `pdd.construct_paths.construct_paths`.
#    6.  `mock_pdd_preprocess_fixture`: Autouse fixture to mock `pdd.preprocess.preprocess`.
#    7.  `mock_local_generator_fixture`: Autouse fixture to mock `pdd.code_generator.local_code_generator_func`.
#    8.  `mock_incremental_generator_fixture`: Autouse fixture to mock `pdd.incremental_code_generator.incremental_code_generator_func`.
#    9.  `mock_get_jwt_token_fixture`: Autouse fixture to mock `pdd.get_jwt_token.get_jwt_token`.
#   10.  `mock_requests_post_fixture`: Autouse fixture to mock `requests.post`.
#   11.  `mock_subprocess_run_fixture`: Autouse fixture to mock `subprocess.run`.
#   12.  `mock_rich_console_fixture`: Autouse fixture to mock `Console.print`.
#
# II. Core Functionality Tests
#
#    A. Full Generation - Local Execution
#        1.  `test_full_gen_local_no_output_file`: Prompt exists, no output file yet. `--local` is True.
#        2.  `test_full_gen_local_output_exists_no_incremental_possible`: Prompt exists, output file exists, but no original prompt source. `--local` is True.
#        3.  `test_full_gen_local_output_to_console`: Prompt exists, no output path specified. `--local` is True, `quiet=False`.
#
#    B. Full Generation - Cloud Execution
#        1.  `test_full_gen_cloud_success`: Prompt exists, no output file. `--local` is False. `get_jwt_token` and `requests.post` succeed.
#        2.  `test_full_gen_cloud_auth_failure_fallback_to_local`: `--local` is False. `get_jwt_token` raises `AuthError`.
#        3.  `test_full_gen_cloud_network_timeout_fallback_to_local`: `--local` is False. `requests.post` raises `requests.exceptions.Timeout`.
#        4.  `test_full_gen_cloud_http_error_fallback_to_local`: `--local` is False. `requests.post` raises `requests.exceptions.HTTPError`.
#        5.  `test_full_gen_cloud_json_error_fallback_to_local`: `--local` is False. `requests.post` returns non-JSON response.
#        6.  `test_full_gen_cloud_no_code_returned_fallback_to_local`: `--local` is False. `requests.post` succeeds but JSON response has no `generatedCode`.
#        7.  `test_full_gen_cloud_missing_env_vars_fallback_to_local`: `--local` is False. Firebase/GitHub env vars not set.
#
#    C. Incremental Generation
#        1.  `test_incremental_gen_with_original_prompt_file`: Prompt, output, and original_prompt_file exist. `incremental_code_generator_func` returns `is_incremental=True`.
#        2.  `test_incremental_gen_with_git_committed_prompt`: Prompt in git, modified. Output file exists. `incremental_code_generator_func` returns `is_incremental=True`.
#        3.  `test_incremental_gen_git_staging_untracked_files`: Prompt is untracked, output file exists. Incremental attempt. `git_add_files` called.
#        4.  `test_incremental_gen_git_staging_modified_files`: Prompt is committed and modified, output file exists. Incremental attempt. `git_add_files` called.
#        5.  `test_incremental_gen_fallback_to_full_on_generator_suggestion`: Conditions for incremental met. `incremental_code_generator_func` returns `is_incremental=False`.
#        6.  `test_incremental_gen_force_incremental_flag_success`: Conditions for incremental met. `force_incremental_flag=True`.
#        7.  `test_incremental_gen_force_incremental_flag_but_no_output_file`: `force_incremental_flag=True`, but no output file. Warns, does full.
#        8.  `test_incremental_gen_force_incremental_flag_but_no_original_prompt`: `force_incremental_flag=True`, output file exists, but no original prompt source. Warns, does full.
#        9.  `test_incremental_gen_no_git_repo_fallback_to_full_if_git_needed`: Output file exists, prompt not in git, no `original_prompt_file` specified. Full generation.
#
#    D. File and Path Handling
#        1.  `test_error_prompt_file_not_found`: `prompt_file` path is invalid.
#        2.  `test_error_original_prompt_file_not_found`: `original_prompt_file_path` is invalid.
#        3.  `test_output_file_creation_and_overwrite`: Test with and without `force=True` when output file exists.
#
#    E. Error and Edge Cases
#        1.  `test_code_generation_fails_no_code_produced`: Generator returns `None` for code.
#        2.  `test_unexpected_exception_during_generation`: Generator raises a generic `Exception`.
#
# III. Git Helper Function Tests (Simplified for brevity, focusing on `code_generator_main`'s usage)
#    *   Git helper tests are implicitly covered by the incremental generation tests that rely on mocked `subprocess.run`.
#       Dedicated tests for git helpers would mock `subprocess.run` and assert behavior of `is_git_repository`,
#       `get_git_committed_content`, `get_file_git_status`, `git_add_files`.
#       For this test suite, we focus on `code_generator_main`'s integration of these.

@pytest.fixture
def mock_ctx(monkeypatch):
    ctx = MagicMock(spec=click.Context)
    ctx.obj = {
        'local': False,
        'strength': 0.5,
        'temperature': 0.0,
        'time': 0.25,
        'verbose': False,
        'force': False,
        'quiet': False,
    }
    return ctx

@pytest.fixture
def temp_dir_setup(tmp_path, monkeypatch):
    output_dir = tmp_path / "output"
    output_dir.mkdir(exist_ok=True)
    
    prompts_dir = tmp_path / "prompts"
    prompts_dir.mkdir(exist_ok=True)

    # Create a dummy PDD_PATH/data for construct_paths if it relies on it
    pdd_path_data = tmp_path / "pdd_root" / "data"
    pdd_path_data.mkdir(parents=True, exist_ok=True)
    (pdd_path_data / "llm_model.csv").write_text("model,cost\nmock,0.01") # Dummy content
    monkeypatch.setenv("PDD_PATH", str(tmp_path / "pdd_root"))

    return {"output_dir": output_dir, "prompts_dir": prompts_dir, "tmp_path": tmp_path}

@pytest.fixture
def git_repo_setup(temp_dir_setup, monkeypatch):
    git_dir = temp_dir_setup["tmp_path"] / "git_repo"
    git_dir.mkdir()
    
    original_subprocess_run = subprocess.run
    
    def mock_git_run_for_setup(*args, **kwargs):
        cmd = args[0]
        cwd_resolved = pathlib.Path(kwargs.get("cwd", str(git_dir))).resolve()
        git_dir_resolved = git_dir.resolve()

        if cmd[0] == "git":
            if cmd[1] == "rev-parse" and "--is-inside-work-tree" in cmd:
                if (git_dir_resolved / ".git").exists() and \
                   (cwd_resolved == git_dir_resolved or str(git_dir_resolved) in str(cwd_resolved)):
                    return subprocess.CompletedProcess(args, 0, stdout="true", stderr="")
                return subprocess.CompletedProcess(args, 0, stdout="false", stderr="")
            if cmd[1] == "rev-parse" and "--show-toplevel" in cmd:
                if (git_dir_resolved / ".git").exists() and \
                   (cwd_resolved == git_dir_resolved or str(git_dir_resolved) in str(cwd_resolved)):
                    return subprocess.CompletedProcess(args, 0, stdout=str(git_dir_resolved), stderr="")
                return subprocess.CompletedProcess(args, 128, stdout="", stderr="Not a git repository")

        return original_subprocess_run(*args, **kwargs)


    monkeypatch.setattr(subprocess, 'run', mock_git_run_for_setup)
    
    (git_dir / ".git").mkdir() 
    
    return git_dir


# --- Start Mocks for PDD internal functions ---
@pytest.fixture
def mock_construct_paths_fixture(monkeypatch):
    mock = MagicMock()
    monkeypatch.setattr("pdd.code_generator_main.construct_paths", mock)
    mock.return_value = (
        {},  # resolved_config
        {"prompt_file": "Test prompt content"}, 
        {"output": "output/test_output.py"}, 
        DEFAULT_MOCK_LANGUAGE
    )
    return mock

@pytest.fixture
def mock_pdd_preprocess_fixture(monkeypatch):
    # Default mock returns the input unchanged to allow tests to assert substitution behavior when needed
    def passthrough(prompt_text, recursive=False, double_curly_brackets=True, exclude_keys=None):
        return prompt_text
    mock = MagicMock(side_effect=passthrough)
    monkeypatch.setattr("pdd.code_generator_main.pdd_preprocess", mock)
    return mock

@pytest.fixture
def mock_local_generator_fixture(monkeypatch):
    mock = MagicMock(return_value=(DEFAULT_MOCK_GENERATED_CODE, DEFAULT_MOCK_COST, DEFAULT_MOCK_MODEL_NAME))
    monkeypatch.setattr("pdd.code_generator_main.local_code_generator_func", mock)
    return mock

@pytest.fixture
def mock_incremental_generator_fixture(monkeypatch):
    mock = MagicMock(return_value=(DEFAULT_MOCK_GENERATED_CODE, True, DEFAULT_MOCK_COST, DEFAULT_MOCK_MODEL_NAME)) 
    monkeypatch.setattr("pdd.code_generator_main.incremental_code_generator_func", mock)
    return mock
# --- End Mocks for PDD internal functions ---

# --- Start Mocks for External Dependencies ---
@pytest.fixture(autouse=True) 
def mock_get_jwt_token_fixture(monkeypatch):
    mock = AsyncMock(return_value="test_jwt_token")
    monkeypatch.setattr("pdd.code_generator_main.get_jwt_token", mock)
    return mock

@pytest.fixture(autouse=True) 
def mock_requests_post_fixture(monkeypatch):
    mock = MagicMock()
    mock_response = MagicMock(spec=requests.Response)
    mock_response.json.return_value = {"generatedCode": DEFAULT_MOCK_GENERATED_CODE, "totalCost": DEFAULT_MOCK_COST, "modelName": "cloud_model"}
    mock_response.status_code = 200
    mock_response.raise_for_status = MagicMock()
    mock.return_value = mock_response
    monkeypatch.setattr("pdd.code_generator_main.requests.post", mock)
    return mock

@pytest.fixture(autouse=True) 
def mock_subprocess_run_fixture(monkeypatch):
    mock = MagicMock(return_value=subprocess.CompletedProcess(args=[], returncode=0, stdout="", stderr=""))
    monkeypatch.setattr("pdd.code_generator_main.subprocess.run", mock) 
    monkeypatch.setattr(subprocess, "run", mock) 
    return mock


@pytest.fixture(autouse=True) 
def mock_rich_console_fixture(monkeypatch):
    mock_console_print = MagicMock()
    monkeypatch.setattr("pdd.code_generator_main.console.print", mock_console_print)
    return mock_console_print

@pytest.fixture
def mock_env_vars(monkeypatch):
    monkeypatch.setenv("NEXT_PUBLIC_FIREBASE_API_KEY", "test_firebase_key")
    monkeypatch.setenv("GITHUB_CLIENT_ID", "test_github_id")

# --- Helper to create files ---
def create_file(path, content=""):
    pathlib.Path(path).parent.mkdir(parents=True, exist_ok=True)
    pathlib.Path(path).write_text(content, encoding="utf-8")

# === Test Cases ===

# A. Full Generation - Local Execution
def test_full_gen_local_no_output_file(
    mock_ctx, temp_dir_setup, mock_construct_paths_fixture, mock_local_generator_fixture, mock_env_vars
):
    mock_ctx.obj['local'] = True
    prompt_file_path = temp_dir_setup["prompts_dir"] / "test_prompt_python.prompt"
    create_file(prompt_file_path, "Local test prompt")
    
    output_file_name = "local_output.py"
    output_file_path_str = str(temp_dir_setup["output_dir"] / output_file_name)

    mock_construct_paths_fixture.return_value = (
        {},  # resolved_config
        {"prompt_file": "Local test prompt"},
        {"output": output_file_path_str}, 
        "python"
    )

    code, incremental, cost, model = code_generator_main(
        mock_ctx, str(prompt_file_path), output_file_path_str, None, False
    )

    assert code == DEFAULT_MOCK_GENERATED_CODE
    assert not incremental
    assert cost == DEFAULT_MOCK_COST
    assert model == DEFAULT_MOCK_MODEL_NAME
    # Do not assert preprocess_prompt flag here because wrapper may pre-process before calling generator
    called_kwargs = mock_local_generator_fixture.call_args.kwargs
    assert called_kwargs["language"] == "python"
    assert called_kwargs["strength"] == mock_ctx.obj['strength']
    assert called_kwargs["temperature"] == mock_ctx.obj['temperature']
    assert called_kwargs["time"] == mock_ctx.obj['time']
    assert called_kwargs["verbose"] == mock_ctx.obj['verbose']
    assert (temp_dir_setup["output_dir"] / output_file_name).exists()
    assert (temp_dir_setup["output_dir"] / output_file_name).read_text() == DEFAULT_MOCK_GENERATED_CODE


def test_preprocess_order_local_flow(
    mock_ctx, temp_dir_setup, mock_construct_paths_fixture, mock_local_generator_fixture, mock_pdd_preprocess_fixture, mock_env_vars
):
    """Ensure local path calls preprocess twice: includes-first then double-curly."""
    mock_ctx.obj['local'] = True
    prompt_file_path = temp_dir_setup["prompts_dir"] / "order_prompt_python.prompt"
    create_file(prompt_file_path, "Hello $NAME")
    output_file_path_str = str(temp_dir_setup["output_dir"] / "order.py")

    mock_construct_paths_fixture.return_value = (
        {}, {"prompt_file": "Hello $NAME"}, {"output": output_file_path_str}, "python"
    )

    code_generator_main(mock_ctx, str(prompt_file_path), output_file_path_str, None, False, env_vars={"NAME": "X"})

    # Expect two preprocess calls in order
    calls = mock_pdd_preprocess_fixture.call_args_list
    assert len(calls) >= 2
    # First call: recursive=True, double_curly=False
    args, kwargs = calls[0]
    assert kwargs.get('recursive') is True
    assert kwargs.get('double_curly_brackets') is False
    # Second call: recursive=False, double_curly=True
    args2, kwargs2 = calls[1]
    assert kwargs2.get('recursive') is False
    assert kwargs2.get('double_curly_brackets') is True

def test_full_gen_local_output_exists_no_incremental_possible(
    mock_ctx, temp_dir_setup, mock_construct_paths_fixture, mock_local_generator_fixture, mock_subprocess_run_fixture, mock_env_vars
):
    mock_ctx.obj['local'] = True
    prompt_file_path = temp_dir_setup["prompts_dir"] / "test_prompt_python.prompt"
    create_file(prompt_file_path, "Local test prompt")
    
    output_file_name = "existing_local_output.py"
    output_file_path = temp_dir_setup["output_dir"] / output_file_name
    create_file(output_file_path, "Old code")

    mock_construct_paths_fixture.return_value = (
        {},  # resolved_config
        {"prompt_file": "Local test prompt"},
        {"output": str(output_file_path)}, 
        "python"
    )
    
    with patch("pdd.code_generator_main.is_git_repository", return_value=False):
        code, _, _, _ = code_generator_main(
            mock_ctx, str(prompt_file_path), str(output_file_path), None, False
        )

    assert code == DEFAULT_MOCK_GENERATED_CODE
    called_kwargs = mock_local_generator_fixture.call_args.kwargs
    assert called_kwargs["language"] == "python"
    assert called_kwargs["strength"] == mock_ctx.obj['strength']
    assert called_kwargs["temperature"] == mock_ctx.obj['temperature']
    assert called_kwargs["time"] == mock_ctx.obj['time']
    assert called_kwargs["verbose"] == mock_ctx.obj['verbose']
    assert output_file_path.read_text() == DEFAULT_MOCK_GENERATED_CODE


def test_env_substitution_in_output_path_and_prompt(
    mock_ctx, temp_dir_setup, mock_construct_paths_fixture, mock_local_generator_fixture, monkeypatch, mock_env_vars
):
    """Ensure $KEY and ${KEY} are substituted using env_vars for prompt and output path."""
    mock_ctx.obj['local'] = True
    prompt_file_path = temp_dir_setup["prompts_dir"] / "env_sub_prompt_python.prompt"
    prompt_content = "Hello $NAME and ${ITEM} and $UNKNOWN"
    create_file(prompt_file_path, prompt_content)

    output_dir = temp_dir_setup["output_dir"]
    output_pattern = str(output_dir / "${NAME}.txt")

    # Construct paths should return our provided strings
    mock_construct_paths_fixture.return_value = (
        {},
        {"prompt_file": prompt_content},
        {"output": output_pattern},
        "python",
    )

    # Run with env_vars passed directly
    code, incremental, cost, model = code_generator_main(
        mock_ctx,
        str(prompt_file_path),
        output_pattern,
        None,
        False,
        env_vars={"NAME": "Alice", "ITEM": "Book"},
    )

    # Local generator should be called with substituted prompt (UNKNOWN remains)
    called_kwargs = mock_local_generator_fixture.call_args.kwargs
    assert "Hello Alice and Book and $UNKNOWN" in called_kwargs["prompt"]

    # Output should be written to expanded path
    expanded = output_dir / "Alice.txt"
    assert expanded.exists(), f"Expected output file at {expanded}"


def test_full_gen_local_output_to_console(
    mock_ctx, temp_dir_setup, mock_construct_paths_fixture, mock_local_generator_fixture, mock_rich_console_fixture, mock_env_vars
):
    mock_ctx.obj['local'] = True
    mock_ctx.obj['quiet'] = False 
    prompt_file_path = temp_dir_setup["prompts_dir"] / "test_prompt_python.prompt"
    create_file(prompt_file_path, "Console test prompt")

    mock_construct_paths_fixture.return_value = (
        {},  # resolved_config
        {"prompt_file": "Console test prompt"},
        {"output": None}, 
        "python"
    )

    code, _, _, _ = code_generator_main(
        mock_ctx, str(prompt_file_path), None, None, False
    )

    assert code == DEFAULT_MOCK_GENERATED_CODE
    called_kwargs = mock_local_generator_fixture.call_args.kwargs
    assert called_kwargs["language"] == "python"
    assert called_kwargs["strength"] == mock_ctx.obj['strength']
    assert called_kwargs["temperature"] == mock_ctx.obj['temperature']
    assert called_kwargs["time"] == mock_ctx.obj['time']
    assert called_kwargs["verbose"] == mock_ctx.obj['verbose']
    printed_to_console = False
    for call_args in mock_rich_console_fixture.call_args_list:
        args, _ = call_args
        if args and isinstance(args[0], Panel):
            panel_obj = args[0]
            if hasattr(panel_obj, 'renderable') and isinstance(panel_obj.renderable, Text):
                if DEFAULT_MOCK_GENERATED_CODE in panel_obj.renderable.plain:
                    printed_to_console = True
                    break
    assert printed_to_console


# B. Full Generation - Cloud Execution
def test_full_gen_cloud_success(
    mock_ctx, temp_dir_setup, mock_construct_paths_fixture, mock_pdd_preprocess_fixture,
    mock_get_jwt_token_fixture, mock_requests_post_fixture, mock_env_vars 
):
    mock_ctx.obj['local'] = False
    prompt_file_path = temp_dir_setup["prompts_dir"] / "cloud_prompt_python.prompt"
    create_file(prompt_file_path, "Cloud test prompt")
    
    output_file_name = "cloud_output.py"
    output_file_path_str = str(temp_dir_setup["output_dir"] / output_file_name)

    mock_construct_paths_fixture.return_value = (
        {},  # resolved_config
        {"prompt_file": "Cloud test prompt"},
        {"output": output_file_path_str}, 
        "python"
    )
    mock_pdd_preprocess_fixture.return_value = "Preprocessed cloud prompt"

    code, incremental, cost, model = code_generator_main(
        mock_ctx, str(prompt_file_path), output_file_path_str, None, False
    )

    assert code == DEFAULT_MOCK_GENERATED_CODE
    assert not incremental
    assert cost == DEFAULT_MOCK_COST
    assert model == "cloud_model"
    
    # Wrapper now preprocesses twice: includes (no doubling), then doubling
    calls = mock_pdd_preprocess_fixture.call_args_list
    assert len(calls) == 2
    _args1, kwargs1 = calls[0]
    assert kwargs1.get('recursive') is True
    assert kwargs1.get('double_curly_brackets') is False
    _args2, kwargs2 = calls[1]
    assert kwargs2.get('recursive') is False
    assert kwargs2.get('double_curly_brackets') is True
    mock_get_jwt_token_fixture.assert_called_once() 
    
    mock_requests_post_fixture.assert_called_once_with(
        CLOUD_GENERATE_URL,
        json={
            # With the default passthrough side_effect, promptContent remains original
            "promptContent": "Cloud test prompt",
            "language": "python",
            "strength": mock_ctx.obj['strength'],
            "temperature": mock_ctx.obj['temperature'],
            "verbose": mock_ctx.obj['verbose']
        },
        headers={"Authorization": "Bearer test_jwt_token", "Content-Type": "application/json"},
        timeout=CLOUD_REQUEST_TIMEOUT
    )
    assert (temp_dir_setup["output_dir"] / output_file_name).exists()


@pytest.mark.parametrize("cloud_error, local_fallback_expected", [
    (AuthError("Auth failed"), True),
    (requests.exceptions.Timeout("Timeout"), True),
    (requests.exceptions.HTTPError(response=MagicMock(status_code=500, text="Server Error")), True),
    (json.JSONDecodeError("msg", "doc", 0), True), 
    ("NO_CODE_RETURNED", True), 
])
def test_full_gen_cloud_fallback_scenarios(
    cloud_error, local_fallback_expected, mock_ctx, temp_dir_setup, mock_construct_paths_fixture,
    mock_pdd_preprocess_fixture, mock_get_jwt_token_fixture, mock_requests_post_fixture,
    mock_local_generator_fixture, mock_rich_console_fixture, mock_env_vars 
):
    mock_ctx.obj['local'] = False
    prompt_file_path = temp_dir_setup["prompts_dir"] / "fallback_prompt_python.prompt"
    create_file(prompt_file_path, "Fallback test prompt")
    output_file_path_str = str(temp_dir_setup["output_dir"] / "fallback_output.py")

    mock_construct_paths_fixture.return_value = (
        {},  # resolved_config
        {"prompt_file": "Fallback test prompt"},
        {"output": output_file_path_str}, 
        "python" 
    )
    mock_pdd_preprocess_fixture.return_value = "Preprocessed fallback prompt"

    if isinstance(cloud_error, AuthError):
        mock_get_jwt_token_fixture.side_effect = cloud_error
    elif cloud_error == "NO_CODE_RETURNED":
        mock_response = MagicMock(spec=requests.Response)
        mock_response.json.return_value = {"totalCost": 0.01, "modelName": "cloud_model_no_code"} 
        mock_response.status_code = 200
        mock_response.raise_for_status = MagicMock()
        mock_requests_post_fixture.return_value = mock_response
        mock_requests_post_fixture.side_effect = None 
    elif isinstance(cloud_error, json.JSONDecodeError):
         mock_response = MagicMock(spec=requests.Response)
         mock_response.json.side_effect = cloud_error
         mock_response.status_code = 200
         mock_response.raise_for_status = MagicMock()
         mock_requests_post_fixture.return_value = mock_response
         mock_requests_post_fixture.side_effect = None 
    else: 
        mock_requests_post_fixture.side_effect = cloud_error
        mock_requests_post_fixture.return_value = None 
        if isinstance(cloud_error, requests.exceptions.HTTPError): 
             mock_requests_post_fixture.side_effect.response = cloud_error.response


    code, _, _, _ = code_generator_main(
        mock_ctx, str(prompt_file_path), output_file_path_str, None, False
    )

    if local_fallback_expected:
        # Local fallback should call generator with preprocess_prompt=False (wrapper preprocessed already)
        called_kwargs = mock_local_generator_fixture.call_args.kwargs
        assert called_kwargs["prompt"] == "Fallback test prompt"
        assert called_kwargs["language"] == "python"
        assert called_kwargs["strength"] == mock_ctx.obj['strength']
        assert called_kwargs["temperature"] == mock_ctx.obj['temperature']
        assert called_kwargs["time"] == mock_ctx.obj['time']
        assert called_kwargs["verbose"] == mock_ctx.obj['verbose']
        assert called_kwargs["preprocess_prompt"] is False
        assert code == DEFAULT_MOCK_GENERATED_CODE
        assert any("falling back to local" in str(call_args[0][0]).lower() for call_args in mock_rich_console_fixture.call_args_list if call_args[0])
    else: 
        mock_local_generator_fixture.assert_not_called()
    
    mock_get_jwt_token_fixture.side_effect = None 
    mock_get_jwt_token_fixture.return_value = "test_jwt_token" 
    mock_requests_post_fixture.side_effect = None
    default_mock_response = MagicMock(spec=requests.Response)
    default_mock_response.json.return_value = {"generatedCode": DEFAULT_MOCK_GENERATED_CODE, "totalCost": DEFAULT_MOCK_COST, "modelName": "cloud_model"}
    default_mock_response.status_code = 200
    default_mock_response.raise_for_status = MagicMock()
    mock_requests_post_fixture.return_value = default_mock_response


def test_full_gen_cloud_missing_env_vars_fallback_to_local(
    mock_ctx, temp_dir_setup, mock_construct_paths_fixture, 
    mock_pdd_preprocess_fixture,
    mock_local_generator_fixture, mock_rich_console_fixture, monkeypatch 
):
    mock_ctx.obj['local'] = False
    prompt_file_path = temp_dir_setup["prompts_dir"] / "env_var_prompt_python.prompt"
    create_file(prompt_file_path, "Env var test prompt")
    output_file_path_str = str(temp_dir_setup["output_dir"] / "env_var_output.py")

    mock_construct_paths_fixture.return_value = (
        {},  # resolved_config
        {"prompt_file": "Env var test prompt"},
        {"output": output_file_path_str}, 
        "python" 
    )
    
    monkeypatch.delenv("NEXT_PUBLIC_FIREBASE_API_KEY", raising=False)
    
    async def mock_get_jwt_token_with_check_for_this_test(firebase_api_key, **kwargs):
        if not os.environ.get("NEXT_PUBLIC_FIREBASE_API_KEY"): 
            raise AuthError("Firebase API key not set.")
        return "test_jwt_token" 
    
    code_generator_main(mock_ctx, str(prompt_file_path), output_file_path_str, None, False)
    
    # Local fallback should call generator with preprocess_prompt=False now
    called_kwargs = mock_local_generator_fixture.call_args.kwargs
    assert called_kwargs["prompt"] == "Env var test prompt"
    assert called_kwargs["language"] == "python"
    assert called_kwargs["strength"] == mock_ctx.obj['strength']
    assert called_kwargs["temperature"] == mock_ctx.obj['temperature']
    assert called_kwargs["time"] == mock_ctx.obj['time']
    assert called_kwargs["verbose"] == mock_ctx.obj['verbose']
    assert called_kwargs["preprocess_prompt"] is False
    assert any("falling back to local" in str(call_args[0][0]).lower() for call_args in mock_rich_console_fixture.call_args_list if call_args[0])


# C. Incremental Generation
def test_incremental_gen_with_original_prompt_file(
    mock_ctx, temp_dir_setup, mock_construct_paths_fixture, mock_incremental_generator_fixture, mock_env_vars
):
    prompt_file_path = temp_dir_setup["prompts_dir"] / "inc_prompt_python.prompt"
    create_file(prompt_file_path, "New prompt content")
    
    output_file_name = "inc_output.py"
    output_file_path = temp_dir_setup["output_dir"] / output_file_name
    create_file(output_file_path, "Existing code content")

    original_prompt_file_path = temp_dir_setup["prompts_dir"] / "inc_original_python.prompt"
    create_file(original_prompt_file_path, "Original prompt content")

    mock_construct_paths_fixture.return_value = (
        {},  # resolved_config
        {
            "prompt_file": "New prompt content",
            "original_prompt_file": "Original prompt content" 
        },
        {"output": str(output_file_path)}, 
        "python"
    )
    mock_incremental_generator_fixture.return_value = ("Updated code", True, 0.002, "inc_model")

    code, incremental, cost, model = code_generator_main(
        mock_ctx, str(prompt_file_path), str(output_file_path), str(original_prompt_file_path), False
    )

    assert code == "Updated code"
    assert incremental
    assert cost == 0.002
    assert model == "inc_model"
    call_kwargs = mock_incremental_generator_fixture.call_args.kwargs
    assert call_kwargs["original_prompt"] == "Original prompt content"
    assert call_kwargs["new_prompt"] == "New prompt content"
    assert call_kwargs["existing_code"] == "Existing code content"
    assert call_kwargs["language"] == "python"
    assert call_kwargs["strength"] == 0.5
    assert call_kwargs["temperature"] == 0.0
    assert call_kwargs["time"] == 0.25
    assert call_kwargs["force_incremental"] is False
    assert call_kwargs["verbose"] is False
    assert call_kwargs["preprocess_prompt"] is False
    assert output_file_path.read_text() == "Updated code"


def test_incremental_gen_with_git_committed_prompt(
    mock_ctx, temp_dir_setup, git_repo_setup, mock_construct_paths_fixture, 
    mock_incremental_generator_fixture, mock_subprocess_run_fixture, mock_env_vars 
):
    prompt_filename = "git_prompt_python.prompt"
    prompt_file_path_in_git = git_repo_setup / prompt_filename
    original_git_content = "Original git prompt from HEAD"
    create_file(prompt_file_path_in_git, original_git_content) 

    def git_command_side_effect(*args, **kwargs):
        cmd = args[0]
        
        if "git" in cmd and "show" in cmd and f"HEAD:{prompt_filename}" in cmd[2]: 
            if pathlib.Path(kwargs.get("cwd", ".")).resolve() == git_repo_setup.resolve():
                return subprocess.CompletedProcess(cmd, 0, stdout=original_git_content, stderr="")
        if "git" in cmd and "rev-parse" in cmd and "--is-inside-work-tree" in cmd:
            if (git_repo_setup / ".git").exists() and \
               (pathlib.Path(kwargs.get("cwd")).resolve() == git_repo_setup.resolve() or \
                str(git_repo_setup.resolve()) in str(pathlib.Path(kwargs.get("cwd")).resolve())):
                return subprocess.CompletedProcess(cmd, 0, stdout="true", stderr="")
            return subprocess.CompletedProcess(cmd, 0, stdout="false", stderr="")
        if "git" in cmd and "rev-parse" in cmd and "--show-toplevel" in cmd:
            if (git_repo_setup / ".git").exists():
                 return subprocess.CompletedProcess(cmd, 0, stdout=str(git_repo_setup.resolve()), stderr="")
            return subprocess.CompletedProcess(cmd, 128, stdout="", stderr="Not a git repo")
        if "git" in cmd and "status" in cmd and "--porcelain" in cmd and str(prompt_file_path_in_git.resolve()) in cmd:
            return subprocess.CompletedProcess(cmd, 0, stdout=f" M {prompt_filename}", stderr="") 
        if "git" in cmd and "diff" in cmd and "--quiet" in cmd and "HEAD" in cmd and str(prompt_file_path_in_git.resolve()) in cmd:
            return subprocess.CompletedProcess(cmd, 1, stdout="", stderr="") 
        if "git" in cmd and "add" in cmd:
            return subprocess.CompletedProcess(cmd, 0, stdout="", stderr="")
        return subprocess.CompletedProcess(cmd, 0, stdout="default mock stdout", stderr="default mock stderr")

    mock_subprocess_run_fixture.side_effect = git_command_side_effect
    
    new_prompt_content_on_disk = "New git prompt content on disk"
    create_file(prompt_file_path_in_git, new_prompt_content_on_disk) 

    output_file_name = "git_output.py"
    output_file_path = temp_dir_setup["output_dir"] / output_file_name 
    create_file(output_file_path, "Existing code for git test")

    mock_construct_paths_fixture.return_value = (
        {},  # resolved_config
        {"prompt_file": new_prompt_content_on_disk}, 
        {"output": str(output_file_path)}, 
        "python"
    )
    mock_incremental_generator_fixture.return_value = ("Git updated code", True, 0.003, "git_inc_model")

    code, incremental, _, _ = code_generator_main(
        mock_ctx, str(prompt_file_path_in_git), str(output_file_path), None, False
    )

    assert code == "Git updated code"
    assert incremental
    call_kwargs = mock_incremental_generator_fixture.call_args.kwargs
    assert call_kwargs["language"] == "python"
    assert call_kwargs["strength"] == 0.5
    assert call_kwargs["temperature"] == 0.0
    assert call_kwargs["time"] == 0.25
    assert call_kwargs["force_incremental"] is False
    assert call_kwargs["verbose"] is False
    add_called_for_prompt = False
    for call in mock_subprocess_run_fixture.call_args_list:
        args_list = call[0][0] 
        if "git" in args_list and "add" in args_list and str(prompt_file_path_in_git.resolve()) in args_list:
            add_called_for_prompt = True
            break
    assert add_called_for_prompt
    mock_subprocess_run_fixture.side_effect = None 


def test_incremental_gen_fallback_to_full_on_generator_suggestion(
    mock_ctx, temp_dir_setup, mock_construct_paths_fixture, 
    mock_pdd_preprocess_fixture,
    mock_incremental_generator_fixture, mock_local_generator_fixture, mock_env_vars
):
    mock_ctx.obj['local'] = True 
    prompt_file_path = temp_dir_setup["prompts_dir"] / "inc_fallback_prompt.prompt"
    create_file(prompt_file_path, "New prompt")
    output_file_path = temp_dir_setup["output_dir"] / "inc_fallback_output.py"
    create_file(output_file_path, "Existing code")
    original_prompt_file_path = temp_dir_setup["prompts_dir"] / "inc_fallback_original.prompt"
    create_file(original_prompt_file_path, "Original prompt")

    mock_construct_paths_fixture.return_value = (
        {},  # resolved_config
        {"prompt_file": "New prompt", "original_prompt_file": "Original prompt"},
        {"output": str(output_file_path)}, 
        "python" 
    )
    mock_incremental_generator_fixture.return_value = (None, False, 0.001, "inc_model_suggests_full")

    code_generator_main(
        mock_ctx, str(prompt_file_path), str(output_file_path), str(original_prompt_file_path), False
    )

    call_kwargs = mock_incremental_generator_fixture.call_args.kwargs
    assert call_kwargs["language"] == "python"
    assert call_kwargs["strength"] == mock_ctx.obj['strength']
    assert call_kwargs["temperature"] == mock_ctx.obj['temperature']
    assert call_kwargs["time"] == mock_ctx.obj['time']
    assert call_kwargs["force_incremental"] is False
    assert call_kwargs["verbose"] == mock_ctx.obj['verbose']


def test_incremental_with_env_vars_substitution(
    mock_ctx, temp_dir_setup, mock_construct_paths_fixture, mock_incremental_generator_fixture, mock_env_vars
):
    """Ensure env_vars substitute in both original and new prompts before incremental call."""
    mock_ctx.obj['local'] = True
    prompt_file_path = temp_dir_setup["prompts_dir"] / "inc_env_prompt.prompt"
    output_file_path = temp_dir_setup["output_dir"] / "inc_env_output.py"
    create_file(output_file_path, "Existing code body")

    mock_construct_paths_fixture.return_value = (
        {},
        {"prompt_file": "New says $NAME", "original_prompt_file": "Old says ${NAME}"},
        {"output": str(output_file_path)},
        "python",
    )

    code_generator_main(
        mock_ctx,
        str(prompt_file_path),
        str(output_file_path),
        None,
        True,
        env_vars={"NAME": "Alice"},
    )

    call_kwargs = mock_incremental_generator_fixture.call_args.kwargs
    assert call_kwargs["original_prompt"] == "Old says Alice"
    assert call_kwargs["new_prompt"] == "New says Alice"
    assert call_kwargs["preprocess_prompt"] is False


def test_unknown_variable_in_output_path_left_unchanged(
    mock_ctx, temp_dir_setup, mock_construct_paths_fixture, mock_local_generator_fixture, mock_env_vars
):
    mock_ctx.obj['local'] = True
    prompt_file_path = temp_dir_setup["prompts_dir"] / "unk_out_prompt.prompt"
    create_file(prompt_file_path, "Ignorable")
    output_pattern = str(temp_dir_setup["output_dir"] / "out_${UNKNOWN}.txt")

    mock_construct_paths_fixture.return_value = (
        {}, {"prompt_file": "Ignorable"}, {"output": output_pattern}, "python"
    )

    code_generator_main(
        mock_ctx, str(prompt_file_path), output_pattern, None, False, env_vars={"NAME": "Bob"}
    )

    # Expect literal filename with ${UNKNOWN}
    literal_path = temp_dir_setup["output_dir"] / "out_${UNKNOWN}.txt"
    assert literal_path.exists()


def test_cloud_payload_uses_processed_prompt(
    mock_ctx, temp_dir_setup, mock_construct_paths_fixture, mock_requests_post_fixture, mock_env_vars
):
    # Cloud path (local=False by default); ensure payload promptContent includes substituted vars
    prompt_file_path = temp_dir_setup["prompts_dir"] / "cloud_prompt.prompt"
    prompt_content = "Cloud says $NAME"
    create_file(prompt_file_path, prompt_content)

    mock_construct_paths_fixture.return_value = (
        {}, {"prompt_file": prompt_content}, {"output": str(temp_dir_setup["output_dir"] / "c.py")}, "python"
    )

    code_generator_main(
        mock_ctx, str(prompt_file_path), str(temp_dir_setup["output_dir"] / "c.py"), None, False, env_vars={"NAME": "Bob"}
    )

    # The first call args to requests.post should have JSON with processed prompt
    args, kwargs = mock_requests_post_fixture.call_args
    payload = kwargs.get('json') or {}
    assert payload.get('promptContent') == "Cloud says Bob"

def test_incremental_gen_force_incremental_flag_but_no_output_file(
    mock_ctx, temp_dir_setup, mock_construct_paths_fixture, 
    mock_local_generator_fixture, mock_rich_console_fixture, mock_env_vars 
):
    mock_ctx.obj['local'] = True
    prompt_file_path = temp_dir_setup["prompts_dir"] / "force_inc_no_out.prompt"
    create_file(prompt_file_path, "Prompt content")
    output_path_str = str(temp_dir_setup["output_dir"] / "force_inc_no_out.py") 

    mock_construct_paths_fixture.return_value = (
        {},  # resolved_config
        {"prompt_file": "Prompt content"},
        {"output": output_path_str}, 
        "python"
    )
    
    code_generator_main(
        mock_ctx, str(prompt_file_path), output_path_str, None, True 
    )

    mock_local_generator_fixture.assert_called_once() 
    assert any("output file does not exist" in str(call_args[0][0]).lower() for call_args in mock_rich_console_fixture.call_args_list if call_args[0])


# D. File and Path Handling
def test_error_prompt_file_not_found(mock_ctx, mock_construct_paths_fixture, mock_env_vars):
    mock_construct_paths_fixture.side_effect = FileNotFoundError("Prompt file missing")
    
    prompt_file = "non_existent_prompt.prompt"
    
    code, incremental, cost, model = code_generator_main(mock_ctx, prompt_file, None, None, False)

    assert code == ""
    assert not incremental
    assert cost == 0.0
    assert model == "error"
    mock_construct_paths_fixture.side_effect = None 

# E. Error and Edge Cases
def test_code_generation_fails_no_code_produced(
    mock_ctx, temp_dir_setup, mock_construct_paths_fixture, mock_local_generator_fixture, mock_rich_console_fixture, mock_env_vars 
):
    mock_ctx.obj['local'] = True
    prompt_file_path = temp_dir_setup["prompts_dir"] / "no_code_prompt.prompt"
    create_file(prompt_file_path, "Prompt for no code")
    output_path_str = str(temp_dir_setup["output_dir"] / "no_code_output.py")

    mock_construct_paths_fixture.return_value = (
        {},  # resolved_config
        {"prompt_file": "Prompt for no code"},
        {"output": output_path_str}, 
        "python" 
    )
    mock_local_generator_fixture.return_value = (None, 0.0, "model_failed") 

    code, _, _, _ = code_generator_main(mock_ctx, str(prompt_file_path), output_path_str, None, False)
    
    assert code == "" 
    assert any("code generation failed" in str(call_args[0][0]).lower() for call_args in mock_rich_console_fixture.call_args_list if call_args[0])


def test_unexpected_exception_during_generation(
    mock_ctx, temp_dir_setup, mock_construct_paths_fixture, mock_local_generator_fixture, mock_rich_console_fixture, mock_env_vars 
):
    mock_ctx.obj['local'] = True
    mock_ctx.obj['verbose'] = True 
    prompt_file_path = temp_dir_setup["prompts_dir"] / "exception_prompt.prompt"
    create_file(prompt_file_path, "Prompt for exception")
    output_path_str = str(temp_dir_setup["output_dir"] / "exception_output.py")

    mock_construct_paths_fixture.return_value = (
        {},  # resolved_config
        {"prompt_file": "Prompt for exception"},
        {"output": output_path_str}, 
        "python" 
    )
    mock_local_generator_fixture.side_effect = Exception("Unexpected LLM error")

    code, incremental, cost, model = code_generator_main(mock_ctx, str(prompt_file_path), output_path_str, None, False)

    assert code == ""
    assert not incremental 
    assert model == "error"
    
    printed_error = False
    printed_traceback = False
    for call_args in mock_rich_console_fixture.call_args_list:
        args, _ = call_args
        if args:
            arg_str = str(args[0])
            if "unexpected error occurred: unexpected llm error" in arg_str.lower():
                printed_error = True
            if "traceback (most recent call last)" in arg_str.lower():
                printed_traceback = True
    assert printed_error
    assert printed_traceback
    mock_local_generator_fixture.side_effect = None 


# Regression: output provided as directory should not be treated as file
def test_generate_with_output_directory_path_uses_resolved_file_and_succeeds(
    mock_ctx, temp_dir_setup, mock_construct_paths_fixture, mock_local_generator_fixture, mock_env_vars
):
    """
    Intended behavior: when --output is a directory, use the resolved file path
    from construct_paths and write successfully.
    """
    mock_ctx.obj['local'] = True

    prompt_file_path = temp_dir_setup["prompts_dir"] / "dir_output_prompt_python.prompt"
    create_file(prompt_file_path, "Prompt content for dir output")

    resolved_output_file = temp_dir_setup["output_dir"] / "dir_output.py"
    mock_construct_paths_fixture.return_value = (
        {},
        {"prompt_file": "Prompt content for dir output"},
        {"output": str(resolved_output_file)},
        "python",
    )

    # Pass the directory as --output; command main should use resolved file
    raw_output_arg_dir = str(temp_dir_setup["output_dir"])  # directory path
    code, incremental, cost, model = code_generator_main(
        mock_ctx, str(prompt_file_path), raw_output_arg_dir, None, False
    )

    # Expect success and file written to resolved_output_file
    assert code == DEFAULT_MOCK_GENERATED_CODE
    assert model != "error"
    assert not incremental
    assert resolved_output_file.exists()
    assert resolved_output_file.read_text() == DEFAULT_MOCK_GENERATED_CODE


# Template Front Matter & Prompt Template Behavior
def test_front_matter_language_override(
    mock_ctx,
    temp_dir_setup,
    mock_construct_paths_fixture,
    mock_local_generator_fixture,
    mock_env_vars,
):
    mock_ctx.obj['local'] = True
    prompt_file_path = temp_dir_setup["prompts_dir"] / "front_lang.prompt"
    create_file(prompt_file_path, "placeholder")

    front_matter_prompt = """---
language: json
---
Say hi to the user.
"""

    mock_construct_paths_fixture.return_value = (
        {},
        {"prompt_file": front_matter_prompt},
        {"output": str(temp_dir_setup["output_dir"] / "fm_lang.py")},
        "python",
    )

    code_generator_main(mock_ctx, str(prompt_file_path), None, None, False)

    called_kwargs = mock_local_generator_fixture.call_args.kwargs
    assert called_kwargs["language"] == "json"
    assert "Say hi to the user." in called_kwargs["prompt"]


def test_front_matter_output_path_with_env_substitution(
    mock_ctx,
    temp_dir_setup,
    mock_construct_paths_fixture,
    mock_local_generator_fixture,
    mock_env_vars,
):
    mock_ctx.obj['local'] = True
    prompt_file_path = temp_dir_setup["prompts_dir"] / "front_output.prompt"
    create_file(prompt_file_path, "placeholder")

    output_template_path = temp_dir_setup["tmp_path"] / "templated_outputs" / "${NAME}.py"
    front_matter_prompt = f"""---
output: "{output_template_path}"
variables:
  NAME:
    required: true
---
Generate module for $NAME.
"""

    mock_construct_paths_fixture.return_value = (
        {},
        {"prompt_file": front_matter_prompt},
        {"output": str(temp_dir_setup["output_dir"] / "fallback.py")},
        "python",
    )

    code_generator_main(
        mock_ctx,
        str(prompt_file_path),
        None,
        None,
        False,
        env_vars={"NAME": "Widget"},
    )

    expected_path = pathlib.Path(str(output_template_path).replace("${NAME}", "Widget")).resolve()
    assert expected_path.exists()
    assert expected_path.read_text() == DEFAULT_MOCK_GENERATED_CODE


def test_front_matter_variable_defaults_and_no_override(
    mock_ctx,
    temp_dir_setup,
    mock_construct_paths_fixture,
    mock_local_generator_fixture,
    mock_env_vars,
):
    mock_ctx.obj['local'] = True
    prompt_file_path = temp_dir_setup["prompts_dir"] / "front_defaults.prompt"
    create_file(prompt_file_path, "placeholder")

    front_matter_prompt = """---
variables:
  NAME:
    required: true
  COLOR:
    default: blue
  STYLE:
    default: simple
  OVERRIDE:
    default: should_not_win
---
Name: $NAME | Color: $COLOR | Style: $STYLE | Override: $OVERRIDE
"""

    mock_construct_paths_fixture.return_value = (
        {},
        {"prompt_file": front_matter_prompt},
        {"output": str(temp_dir_setup["output_dir"] / "defaults.py")},
        "python",
    )

    code_generator_main(
        mock_ctx,
        str(prompt_file_path),
        str(temp_dir_setup["output_dir"] / "defaults.py"),
        None,
        False,
        env_vars={"NAME": "Ada", "OVERRIDE": "custom"},
    )

    called_prompt = mock_local_generator_fixture.call_args.kwargs["prompt"]
    assert "Name: Ada" in called_prompt
    assert "Color: blue" in called_prompt
    assert "Style: simple" in called_prompt
    assert "Override: custom" in called_prompt


def test_front_matter_missing_required_variable_returns_error(
    mock_ctx,
    temp_dir_setup,
    mock_construct_paths_fixture,
    mock_local_generator_fixture,
    mock_rich_console_fixture,
):
    mock_ctx.obj['local'] = True
    prompt_file_path = temp_dir_setup["prompts_dir"] / "front_missing.prompt"
    create_file(prompt_file_path, "placeholder")

    front_matter_prompt = """---
variables:
  NAME:
    required: true
---
Hello $NAME
"""

    mock_construct_paths_fixture.return_value = (
        {},
        {"prompt_file": front_matter_prompt},
        {"output": str(temp_dir_setup["output_dir"] / "missing.py")},
        "python",
    )

    code, incremental, cost, model = code_generator_main(
        mock_ctx,
        str(prompt_file_path),
        str(temp_dir_setup["output_dir"] / "missing.py"),
        None,
        False,
        env_vars={},
    )

    assert code == ""
    assert not incremental
    assert cost == 0.0
    assert model == "error"
    assert not mock_local_generator_fixture.called
    assert any(
        "missing required variables" in str(call_args[0][0]).lower()
        for call_args in mock_rich_console_fixture.call_args_list
        if call_args[0]
    )


def test_front_matter_discovery_populates_env_vars(
    mock_ctx,
    temp_dir_setup,
    mock_construct_paths_fixture,
    mock_local_generator_fixture,
    mock_env_vars,
):
    mock_ctx.obj['local'] = True
    prompt_file_path = temp_dir_setup["prompts_dir"] / "front_discover.prompt"
    create_file(prompt_file_path, "placeholder")

    docs_dir = temp_dir_setup["tmp_path"] / "docs"
    docs_dir.mkdir(exist_ok=True)
    discovered_file = docs_dir / "spec.md"
    create_file(discovered_file, "Spec content")

    root_str = str(temp_dir_setup["tmp_path"])
    front_matter_prompt = f"""---
variables:
  DOC_FILES:
    required: false
discover:
  enabled: true
  root: "{root_str}"
  set:
    DOC_FILES:
      patterns:
        - "docs/*.md"
---
Docs included: $DOC_FILES
"""

    mock_construct_paths_fixture.return_value = (
        {},
        {"prompt_file": front_matter_prompt},
        {"output": str(temp_dir_setup["output_dir"] / "discover.py")},
        "python",
    )

    code_generator_main(
        mock_ctx,
        str(prompt_file_path),
        str(temp_dir_setup["output_dir"] / "discover.py"),
        None,
        False,
        env_vars={},
    )

    called_prompt = mock_local_generator_fixture.call_args.kwargs["prompt"]
    assert str(discovered_file.resolve()) in called_prompt


def test_front_matter_output_schema_validation_failure(
    mock_ctx,
    temp_dir_setup,
    mock_construct_paths_fixture,
    mock_local_generator_fixture,
    mock_env_vars,
    mock_rich_console_fixture,
    monkeypatch,
):
    mock_ctx.obj['local'] = True
    prompt_file_path = temp_dir_setup["prompts_dir"] / "front_schema.prompt"
    create_file(prompt_file_path, "placeholder")

    schema_output_path = temp_dir_setup["tmp_path"] / "schema_output.json"
    front_matter_prompt = f"""---
language: json
output: "{schema_output_path}"
output_schema:
  type: object
  required:
    - name
---
Return JSON for the spec.
"""

    mock_construct_paths_fixture.return_value = (
        {},
        {"prompt_file": front_matter_prompt},
        {"output": str(temp_dir_setup["output_dir"] / "schema.json")},
        "python",
    )

    calls = {"count": 0}

    def _failing_validate(instance, schema):
        calls["count"] += 1
        raise ValueError("schema mismatch")

    if "jsonschema" in sys.modules:
        monkeypatch.setattr(sys.modules["jsonschema"], "validate", _failing_validate, raising=False)
    else:
        monkeypatch.setitem(sys.modules, "jsonschema", types.SimpleNamespace(validate=_failing_validate))
    mock_local_generator_fixture.return_value = ("{\"age\": 1}", DEFAULT_MOCK_COST, DEFAULT_MOCK_MODEL_NAME)

    code, incremental, cost, model = code_generator_main(
        mock_ctx,
        str(prompt_file_path),
        None,
        None,
        False,
        env_vars={},
    )

    assert calls["count"] == 1
    assert code == ""
    assert not incremental
    assert cost == DEFAULT_MOCK_COST
    assert model == "error"
    assert not schema_output_path.exists()
    assert any(
        "output_schema" in str(call_args[0][0]).lower()
        for call_args in mock_rich_console_fixture.call_args_list
        if call_args[0]
    )


def test_architecture_template_datasource_object_passes_schema(
    mock_ctx,
    temp_dir_setup,
    mock_construct_paths_fixture,
    mock_local_generator_fixture,
    mock_env_vars,
    mock_rich_console_fixture,
):
    mock_ctx.obj['local'] = True
    prompt_file_path = temp_dir_setup["output_dir"] / "architecture.prompt"
    create_file(prompt_file_path, "placeholder")

    prd_path = temp_dir_setup["tmp_path"] / "docs" / "specs.md"
    create_file(prd_path, "Spec content for schema regression")

    template_path = pathlib.Path("pdd/templates/architecture/architecture_json.prompt")
    template_content = template_path.read_text(encoding="utf-8")
    output_path = temp_dir_setup["output_dir"] / "architecture.json"

    mock_construct_paths_fixture.return_value = (
        {},
        {"prompt_file": template_content},
        {"output": str(output_path)},
        "json",
    )

    generated_json = json.dumps(
        [
<<<<<<< HEAD
            {
                "reason": "Replication",
                "description": "Expose dataSources schema mismatch",
                "dependencies": [],
                "priority": 1,
                "filename": "architecture.prompt",
                "filepath": "src/architecture.prompt",
                "interface": {
                    "type": "page",
                    "page": {
                        "route": "/inventory",
                        "dataSources": [
=======
                {
                    "reason": "Replication",
                    "description": "Expose dataSources schema mismatch",
                    "dependencies": [],
                    "priority": 1,
                    "filename": "architecture.prompt",
                    "filepath": "frontend/app/inventory/page.tsx",
                    "interface": {
                        "type": "page",
                        "page": {
                            "route": "/inventory",
                            "dataSources": [
>>>>>>> 15af21cd
                            {
                                "kind": "api",
                                "source": "/api/inventory",
                                "method": "GET",
                                "description": "Fetch inventory table contents",
                            }
                        ],
                    },
                },
            }
        ]
    )

    mock_local_generator_fixture.return_value = (
        generated_json,
        DEFAULT_MOCK_COST,
        DEFAULT_MOCK_MODEL_NAME,
    )

    code, incremental, cost, model = code_generator_main(
        mock_ctx,
        str(prompt_file_path),
        str(output_path),
        None,
        False,
        env_vars={"PRD_FILE": str(prd_path)},
    )

    assert not incremental
    assert cost == DEFAULT_MOCK_COST
    assert model == DEFAULT_MOCK_MODEL_NAME
    assert output_path.exists()
    assert output_path.read_text(encoding="utf-8") == generated_json


def test_architecture_template_datasource_string_rejected(
    mock_ctx,
    temp_dir_setup,
    mock_construct_paths_fixture,
    mock_local_generator_fixture,
    mock_env_vars,
    mock_rich_console_fixture,
):
    mock_ctx.obj['local'] = True
    prompt_file_path = temp_dir_setup["output_dir"] / "architecture_string.prompt"
    create_file(prompt_file_path, "placeholder")

    prd_path = temp_dir_setup["tmp_path"] / "docs" / "specs.md"
    create_file(prd_path, "Spec content for schema regression")

    template_path = pathlib.Path("pdd/templates/architecture/architecture_json.prompt")
    template_content = template_path.read_text(encoding="utf-8")
    output_path = temp_dir_setup["output_dir"] / "architecture_string.json"

    mock_construct_paths_fixture.return_value = (
        {},
        {"prompt_file": template_content},
        {"output": str(output_path)},
        "json",
    )

    invalid_json = json.dumps(
        [
            {
                "reason": "Legacy string",
                "description": "String data source should fail",
                "dependencies": [],
                "priority": 1,
                "filename": "architecture.prompt",
                "interface": {
                    "type": "page",
                    "page": {
                        "route": "/inventory",
                        "dataSources": ["/api/inventory"],
                    },
                },
            }
        ]
    )

    mock_local_generator_fixture.return_value = (
        invalid_json,
        DEFAULT_MOCK_COST,
        DEFAULT_MOCK_MODEL_NAME,
    )

    code, incremental, cost, model = code_generator_main(
        mock_ctx,
        str(prompt_file_path),
        str(output_path),
        None,
        False,
        env_vars={"PRD_FILE": str(prd_path)},
    )

    observed = [
        str(call_args[0][0])
        for call_args in mock_rich_console_fixture.call_args_list
        if call_args and call_args[0]
    ]

    assert code == ""
    assert not incremental
    assert cost == DEFAULT_MOCK_COST
    assert model == "error"
    assert not output_path.exists()
    assert any(
        "Generated JSON does not match output_schema" in message and "/api/inventory" in message
        for message in observed
    )<|MERGE_RESOLUTION|>--- conflicted
+++ resolved
@@ -1247,7 +1247,6 @@
 
     generated_json = json.dumps(
         [
-<<<<<<< HEAD
             {
                 "reason": "Replication",
                 "description": "Expose dataSources schema mismatch",
@@ -1260,7 +1259,6 @@
                     "page": {
                         "route": "/inventory",
                         "dataSources": [
-=======
                 {
                     "reason": "Replication",
                     "description": "Expose dataSources schema mismatch",
@@ -1273,7 +1271,6 @@
                         "page": {
                             "route": "/inventory",
                             "dataSources": [
->>>>>>> 15af21cd
                             {
                                 "kind": "api",
                                 "source": "/api/inventory",
